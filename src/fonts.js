--- conflicted
+++ resolved
@@ -2959,31 +2959,15 @@
             fontChar = GlyphsUnicode[glyphName] || charcode;
             break;
           }
-<<<<<<< HEAD
-          if (!this.hasEncoding) {
+          if (!this.hasEncoding || this.isSymbolicFont) {
             fontChar = this.useToUnicode ? this.toUnicode[charcode] : charcode;
             break;
           }
-          if (this.hasShortCmap && false) {
-            var j = Encodings.MacRomanEncoding.indexOf(glyphName);
-            fontChar = j >= 0 ? j :
-              this.glyphNameMap[glyphName];
-          } else {
-            fontChar = glyphName in GlyphsUnicode ?
-              GlyphsUnicode[glyphName] :
-              this.glyphNameMap[glyphName];
-          }
-=======
-          if (!this.hasEncoding || this.isSymbolicFont) {
-            unicode = this.useToUnicode ? this.toUnicode[charcode] : charcode;
-            break;
-          }
 
           // MacRoman encoding address by re-encoding the cmap table
-          unicode = glyphName in GlyphsUnicode ?
+          fontChar = glyphName in GlyphsUnicode ?
             GlyphsUnicode[glyphName] :
             this.glyphNameMap[glyphName];
->>>>>>> 36cf14b0
           break;
         default:
           warn('Unsupported font type: ' + this.type);
